import inspect
import logging
from functools import cached_property
from typing import TYPE_CHECKING

import torch
from transformers import GenerationConfig, PreTrainedModel, PreTrainedTokenizerFast
from transformers.utils.generic import TensorType

from lmwrapper._TokenStoppingCriteria import _TokenStoppingCriteria
from lmwrapper.abstract_predictor import LmPredictor
from lmwrapper.HuggingfacePrediction import HuggingfacePrediction
from lmwrapper.prompt_trimming import PromptTrimmer
from lmwrapper.runtime import Runtime
from lmwrapper.structs import LmPrediction, LmPrompt
from lmwrapper.utils import log_cuda_mem

if TYPE_CHECKING:
    from transformers.generation.utils import GenerateOutput


class HuggingfacePredictor(LmPredictor):
    def __init__(
        self,
        tokenizer: PreTrainedTokenizerFast,
        model: PreTrainedModel,
        device: torch.device,
        runtime: Runtime,
        allow_patch_model_forward: bool,
        prompt_trimmer: PromptTrimmer,
    ):
        super().__init__()
        self._tokenizer = tokenizer
        self._model = model
        self._device = device
        self._is_chat_model = False
        self.runtime = runtime
        self.allow_patch_model_forward = allow_patch_model_forward
        self.prompt_trimmer = prompt_trimmer

    def _get_cache_key_metadata(self):
        return {
            "model": "HuggingFacePredictor",
            "name_or_path": self._model.name_or_path,
        }

    def _predict_hf(
        self,
        prompt: LmPrompt,
    ) -> LmPrediction | list[LmPrediction]:
        if not isinstance(prompt.text, str) and len(prompt.text) != 1:
            msg = "Prompt batches other than size 1 are not supported."
            raise NotImplementedError(
                msg,
            )

        if prompt.echo and not self.allow_patch_model_forward:
            msg = (
                "Prompt echo is only supported with `allow_patch_model_forward` = True."
            )
            raise NotImplementedError(
                msg,
            )

        patch_model_forward = False
        if self.allow_patch_model_forward:
            patch_model_forward = prompt.echo

        if prompt.logprobs > 1:
            msg = (
                "Retrieving more than 1 logprob is not yet supported for HuggingFace"
                " models."
            )
            raise NotImplementedError(
                msg,
            )

        if prompt.logprobs and prompt.top_p != 1.0:
            logging.warning("Logprobs may not be correct if top_p != 1.0")

        if prompt.presence_penalty != 0.0:
            msg = "Presence penalty not implemented"
            raise NotImplementedError(msg)

        if prompt.text == "" and not prompt.add_bos_token:
            msg = "Cannot do unconditional generation without `add_bos_token`."
            raise Exception(
                msg,
            )

        is_encoder_decoder = self._model.config.is_encoder_decoder

        if is_encoder_decoder and prompt.add_bos_token:
            msg = "Encoder/decoder models should not have bos tokens added manually."
            raise Exception(
                msg,
            )

        if prompt.add_bos_token:
            assert self._tokenizer.bos_token
            prompt_text = self._tokenizer.bos_token + prompt.text
        else:
            prompt_text = prompt.text

        max_length = self._model.config.max_length
        model_parameters = set(inspect.signature(self._model.forward).parameters.keys())
        model_requires_attention_mask = "attention_mask" in model_parameters

        if self.prompt_trimmer:
            prompt_text = self.prompt_trimmer.trim_text(prompt_text)

        encoded_input = self._tokenizer(
            prompt_text,
            return_tensors="pt",
            return_attention_mask=model_requires_attention_mask,
            add_special_tokens=prompt.add_special_tokens,
        )

        if len(encoded_input.input_ids) > max_length:
            if self.prompt_trimmer:
                msg = (
                    "Prompt is too long for model. Please check that the provided"
                    " trimmer is configured correctly."
                )
                raise ValueError(
                    msg,
                )
            else:
                msg = "Prompt is too long for model. Please pass in a trimmer."
                raise ValueError(
                    msg,
                )

        if is_encoder_decoder:
            encoded_input["decoder_input_ids"] = encoded_input["input_ids"].clone()

        logging.debug("Pre moving encoded tokens")
        log_cuda_mem()
        if self.runtime != Runtime.ACCELERATE:
            encoded_input = encoded_input.to(
                self._device,
            )  # Move to device
        logging.debug("Post moving encoded tokens")
        log_cuda_mem()
        # ONNX models themselves cannot be moved to a device
        # but their input tensors must be moved to GPU
        # Similarly, Accelerate takes care of moving tensors
        logging.debug("Pre model moving")
        log_cuda_mem()

        if self.runtime in {Runtime.PYTORCH, Runtime.BETTER_TRANSFORMER}:
            self._model.to(self._device)  # Ensure model is on device

        logging.debug("Post model moving")
        log_cuda_mem()
        need_log_prob = prompt.logprobs is not None and prompt.logprobs > 0

        do_sample = prompt.temperature > 0
<<<<<<< HEAD
=======
        num_beams = 1
>>>>>>> 571f46bc

        num_beams = 1
        penalty_alpha = 0.0
        top_k = 50
        num_beam_groups = 1
<<<<<<< HEAD

        generation_kwargs = {
=======
        optional_generation_kwargs = {
>>>>>>> 571f46bc
            "temperature": prompt.temperature,
            "do_sample": do_sample,
        }

        if self._tokenizer.pad_token_id is not None:
            optional_generation_kwargs["pad_token_id"] = self._tokenizer.pad_token_id

        if self._tokenizer.eos_token_id is not None:
            optional_generation_kwargs["eos_token_id"] = self._tokenizer.eos_token_id

        if self._tokenizer.bos_token_id is not None:
            optional_generation_kwargs["bos_token_id"] = self._tokenizer.bos_token_id

        # Temperature cannot be set if do_sample is False
        # do_sample is False if prompt.temperature == 0
        # Otherwise you get the following error from HuggingFace:
        # UserWarning: `do_sample` is set to `False`.
        # However, `temperature` is set to `0.0` -- this flag is only used in
        # sample-based generation modes. You should set `do_sample=True` or unset
        # `temperature`. This was detected when initializing the generation config
        # instance, which means the corresponding file may hold incorrect
        # parameterization and should be fixed.
        if not do_sample:  # i.e. prompt.temperature == 0.0:
            optional_generation_kwargs.pop("temperature", None)

        if num_beams == 1 and do_sample is False:
            logging.info("Decoding strategy: greedy decoding")
        elif penalty_alpha > 0.0 and top_k > 1:
            logging.info("Decoding strategy: contrastive search")
        elif num_beams == 1 and do_sample is True:
            logging.info("Decoding strategy: multinomial sampling")
        elif num_beams > 1 and do_sample is False:
            logging.info("Decoding strategy: beam-search decoding")
        elif num_beams > 1 and do_sample is True:
            logging.info("Decoding strategy: beam-search multinomial sampling")
        elif num_beams > 1 and num_beam_groups > 1:
            logging.info("Decoding strategy: diverse beam-search")
        else:
            logging.info("Unable to predict decoding strategy!")

        # Ref https://gist.github.com/kinoc/8a042d8c5683725aa8c372274c02ea2f
        gen_config = GenerationConfig(
            max_new_tokens=(
                self.default_tokens_generated
                if prompt.max_tokens is None
                else prompt.max_tokens
            ),
            return_dict_in_generate=True,
            output_scores=need_log_prob,
            **optional_generation_kwargs,
        )

        if patch_model_forward:
            # We need a way of getting the raw logprobs of the whole sequence.
            #   The scores we get back are possibly already warped by the configuration
            #   https://github.com/huggingface/transformers/issues/17521#issue-1257881647
            #   Also, it does not return the input tokens. Existing hacks
            #   require calling the model again https://discuss.huggingface.co/t/announcement-generation-get-probabilities-for-generated-output/30075/17
            # Instead we are going to patch the model forward to log calls
            old_forward = self._model.forward
            cached_logits = torch.zeros(0)

            if model_requires_attention_mask:

                def new_call(attention_mask, *args, **kwargs):
                    nonlocal cached_logits
                    val = old_forward(attention_mask=attention_mask, *args, **kwargs)
                    cached_logits = val.logits
                    return val

            else:

                def new_call(*args, **kwargs):
                    nonlocal cached_logits
                    val = old_forward(*args, **kwargs)
                    cached_logits = val.logits
                    return val

            self._model.forward = new_call

        logging.debug("Pre generate")
        log_cuda_mem()

        stopping_criteria = None
        # input_length is the length of the input prompt for decoder-only models,
        # like the GPT family, and 1 ?? for encoder-decoder models, like BART or T5.
        # we add 2 to consider the </s> at the end of the prompt and the first <s> as input
        input_length = (
            encoded_input.input_ids.shape[1] + 2
            if is_encoder_decoder
            else encoded_input.input_ids.shape[1]
        )
        if prompt.stop:
            stopping_criteria = [
                _TokenStoppingCriteria(
                    prompt.stop,
                    decode=True,
                    tokenizer=self._tokenizer,
                    input_length=input_length,
                ),
            ]

        with torch.no_grad():
            generation_output: GenerateOutput = self._model.generate(
                **encoded_input,
                generation_config=gen_config,
                stopping_criteria=stopping_criteria,
            )
        logging.info("Generation output type:" + str(type(generation_output)))
        logging.debug("Post generate")
        log_cuda_mem()

        if patch_model_forward:
            self._model.forward = old_forward

        model_output_sequence = (
            generation_output.sequences[0].detach().cpu()
        )  # we will not mutate this one

        output_sequence = model_output_sequence.clone()  # we will mutate this one

        generated_sequence = model_output_sequence[input_length:]

        stop_token_idx_output = None
        stop_token_idx_generated = None

        generated_text = self._tokenizer.decode(generated_sequence)
        clean_generated_text = self._tokenizer.decode(
            generated_sequence,
            skip_special_tokens=True,
            clean_up_tokenization_spaces=True,
        )

        if prompt.stop:
            token_offsets = _get_token_offsets(self._tokenizer, generated_sequence)
            token_offsets_full = []
            for i in range(1, len(token_offsets)):
                token_offsets_full.extend(
                    [i - 1] * (token_offsets[i] - token_offsets[i - 1]),
                )
            sorted_stop_sequences = sorted(prompt.stop, key=len, reverse=True)

            for stop_sequence in sorted_stop_sequences:
                if stop_sequence in generated_text:
                    stop_idx = generated_text.index(stop_sequence)
                    generated_text = generated_text[:stop_idx]

                    clean_stop_idx = clean_generated_text.index(stop_sequence)
                    clean_generated_text = clean_generated_text[:clean_stop_idx]

                    stop_token_idx_generated = token_offsets_full[stop_idx]
                    if (
                        stop_token_idx_generated > 0  # ensure not first token
                        and token_offsets_full[
                            stop_idx - 1
                        ]  # compare previous token with current
                        == token_offsets_full[stop_idx]
                    ):
                        stop_token_idx_generated += (
                            1  # if they're equal, we include the current token
                        )
                    stop_token_idx_output = input_length + stop_token_idx_generated
                    output_sequence = model_output_sequence[:stop_token_idx_output]
                    generated_sequence = output_sequence[input_length:]
                    break

        # Use .decode as convert_ids_to_tokens leaves artifacts:
        # e.g.: convert: 'Ġprocess'
        # decode: ' process'
        # Original: self._tokenizer.convert_ids_to_tokens(output_sequence)
        output_tokens = [self._tokenizer.decode(t) for t in output_sequence]
        if len(output_tokens) != len(output_sequence):
            msg = "Output token length did not match output sequence length!"
            raise Exception(msg)

        if prompt.add_bos_token:
            output_tokens = output_tokens[1:]
            output_sequence = output_sequence[1:]

        logprobs_dicts = []
        # Calculate the logprobs if needed
        if need_log_prob:
            if patch_model_forward:
                assert prompt.echo
                assert not is_encoder_decoder

                assert cached_logits.shape[0] == 1  # batch
                assert cached_logits.shape[1] == len(model_output_sequence[1:])
                output_logprobs = _gather_logprobs_from_logits(
                    cached_logits[0],
                    model_output_sequence[1:],
                )

                logprobs = output_logprobs.detach().cpu()

                # Free memory
                del output_logprobs
                del cached_logits

                assert len(model_output_sequence[1:]) == len(logprobs)
                if stop_token_idx_output and stop_token_idx_output > 0:
                    logprobs = logprobs[: stop_token_idx_output - 1]

                assert len(output_sequence) == len(logprobs)
            else:
                output_logprobs = self._model.compute_transition_scores(
                    generation_output.sequences,
                    generation_output.scores,
                    normalize_logits=True,
                )[0]

                logprobs = output_logprobs.detach().cpu()
                # Free memory
                del output_logprobs

                if is_encoder_decoder:
                    # we need to chop off the <s> first token
                    # as its probability will throw off uncertainty estimates
                    if stop_token_idx_generated:
                        # if a stop token is defined, we need to step one further due to the <s>
                        # TODO: we can clean this up with better input_length logic
                        logprobs = logprobs[1 : stop_token_idx_generated + 1]
                    else:
                        logprobs = logprobs[1:]
                else:
                    logprobs = logprobs[:stop_token_idx_generated]
                assert len(generated_sequence) == len(logprobs)

            token_sequence = output_sequence if prompt.echo else generated_sequence
            token_sequence = token_sequence.detach().cpu()
            probabilities = logprobs.exp()

            assert len(token_sequence) == len(logprobs)
            assert len(probabilities) == len(token_sequence)

            # Create logprobs dict
            for token, score, probability in zip(
                token_sequence,
                logprobs,
                probabilities,
                strict=True,
            ):
                logprobs_dicts.append(
                    {
                        "token": int(token),
                        "repr": repr(self._tokenizer.decode(token)),
                        "logit": float(score),
                        "probability": float(probability),
                    },
                )
        else:
            logprobs = None

        if prompt.max_tokens == 0:
            # Huggingface seems to default to one token always return an extra token
            output_tokens = output_tokens[:-1]
            logprobs = logprobs[:-1]
            generated_text = ""
            generation_output.sequences = generation_output.sequences[:, :-1]
            clean_generated_text = ""

        logging.debug("Pre del statements")
        log_cuda_mem()

        np_logprobs = logprobs.numpy() if logprobs is not None else None
        np_encoded_input = (
            encoded_input.to("cpu").convert_to_tensors(TensorType.NUMPY).copy()
        )

        # generation_output needs to be mapped to .detach().cpu().numpy() for all tensors
        updated_output = {}

        def numpy_tuple(value):
            if isinstance(value, torch.Tensor):
                return value.detach().cpu().numpy()
            if isinstance(value, tuple):
                return tuple([numpy_tuple(v) for v in value])
            return None

        for key, value in generation_output.items():
            updated_output[key] = numpy_tuple(value)

        del generation_output
        del logprobs
        del encoded_input

        logging.debug("Post del statements")
        log_cuda_mem()

        return HuggingfacePrediction(
            completion_text=clean_generated_text,
            prompt=prompt,
            metad=updated_output,
            _completion_with_special_tok=generated_text,
            _num_prompt_tokens=int(input_length),
            _prompt_encoding=np_encoded_input,
            _tokens=output_tokens,
            _log_probs=np_logprobs,
            _logprobs_dict=logprobs_dicts,
        )

    def _predict_maybe_cached(
        self,
        prompt: LmPrompt,
    ) -> LmPrediction | list[LmPrediction]:
        if torch.cuda.is_available():
            pre_memory = torch.cuda.memory_allocated()

        prediction = self._predict_hf(prompt)

        if torch.cuda.is_available():
            post_memory = torch.cuda.memory_allocated()
            if (post_memory - pre_memory) > 31_457_280:  # 30mb delta
                logging.warning("Possible memory leak detected in model prediction.")

        return prediction

    @cached_property
    def space_char(self) -> str:
        # Try to discover the space char in the tokens
        tokens = self._tokenizer.tokenize("I went to")
        for tok in tokens:
            if "went" in tok:
                return tok.replace("went", "")
        return None

    def remove_special_chars_from_tokens(self, tokens: list[str]) -> list[str]:
        if self.space_char is None:
            return tokens
        return [tok.replace(self.space_char, " ") for tok in tokens]

    def tokenize(self, text: str) -> list[str]:
        return self._tokenizer.tokenize(text)

    @property
    def token_limit(self):
        return self._model.config.max_length

    def estimate_tokens_in_prompt(self, prompt: LmPrompt) -> int:
        if prompt.is_text_a_chat():
            raise NotImplementedError
        return len(self.tokenize(prompt.text))

    @property
    def is_chat_model(self):
        return self._is_chat_model


def _gather_logprobs_from_logits(
    logits: torch.Tensor,
    selected_toks: torch.LongTensor,
):
    logprobs = torch.log_softmax(logits, dim=-1).detach()
    return torch.gather(logprobs, -1, selected_toks.unsqueeze(-1)).squeeze(-1)


def _verify_concatenable(generated_tokens: list[str], generated_text: str):
    raise_exception = False
    if "".join(generated_tokens) == generated_text:
        msg = (
            "Tokens do not appear to be concatenatable. This likely means the tokenizer"
            " is doing some extra processing or we need to better handle special"
            " tokens."
        )
        if raise_exception:
            raise NotImplementedError(msg)
        else:
            logging.warning(msg)


def _get_token_offsets(
    tokenizer: PreTrainedTokenizerFast,
    token_ids: torch.Tensor | list[int],
) -> list[int]:
    if isinstance(token_ids, torch.Tensor):
        token_ids = token_ids.tolist()

    if not isinstance(token_ids, list):
        raise TypeError("token_ids must be a list or tensor")

    if not tokenizer.is_fast:
        raise ValueError(
            "This requires a fast tokenizer so that way we can "
            "use the return_offsets_mapping option",
        )

    new_tokenize = tokenizer(
        tokenizer.decode(token_ids),
        return_offsets_mapping=True,
        add_special_tokens=False,
    )

    new_token_ids = new_tokenize["input_ids"]
    offset_mapping = new_tokenize["offset_mapping"]

    if new_token_ids != token_ids:
        # Do a bit hacky things to at least try to align them
        if len(new_token_ids) - 1 == len(token_ids) and new_token_ids[1:] == token_ids:
            # for some reason seems to be an extra start of token or something
            new_token_ids = new_token_ids[1:]
            offset_mapping = offset_mapping[1:]
        else:
            msg = (
                "Token IDs do not match without an easy fix\n"
                f"Original: {token_ids}\n"
                f"New: {new_token_ids}"
            )
            raise AssertionError(msg)

    starts, _ = list(zip(*offset_mapping))

    if new_token_ids != token_ids:
        msg = f"Token IDs do not match\nOriginal: {token_ids}\nNew: {new_token_ids}"
        raise AssertionError(msg)

    return list(starts)<|MERGE_RESOLUTION|>--- conflicted
+++ resolved
@@ -156,21 +156,11 @@
         need_log_prob = prompt.logprobs is not None and prompt.logprobs > 0
 
         do_sample = prompt.temperature > 0
-<<<<<<< HEAD
-=======
-        num_beams = 1
->>>>>>> 571f46bc
-
         num_beams = 1
         penalty_alpha = 0.0
         top_k = 50
         num_beam_groups = 1
-<<<<<<< HEAD
-
-        generation_kwargs = {
-=======
         optional_generation_kwargs = {
->>>>>>> 571f46bc
             "temperature": prompt.temperature,
             "do_sample": do_sample,
         }
