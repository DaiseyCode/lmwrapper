--- conflicted
+++ resolved
@@ -22,11 +22,7 @@
 
 setup(
     name="lmwrapper",
-<<<<<<< HEAD
-    version="0.5.3",
-=======
     version="0.5.4",
->>>>>>> facaa229
     author="David Gros",
     description="Wrapper around language model APIs",
     license="MIT",
